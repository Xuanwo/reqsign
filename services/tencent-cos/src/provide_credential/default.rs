<<<<<<< HEAD
use crate::provide_credential::{
    AssumeRoleWithWebIdentityCredentialProvider, EnvCredentialProvider,
};
=======
// Licensed to the Apache Software Foundation (ASF) under one
// or more contributor license agreements.  See the NOTICE file
// distributed with this work for additional information
// regarding copyright ownership.  The ASF licenses this file
// to you under the Apache License, Version 2.0 (the
// "License"); you may not use this file except in compliance
// with the License.  You may obtain a copy of the License at
//
//   http://www.apache.org/licenses/LICENSE-2.0
//
// Unless required by applicable law or agreed to in writing,
// software distributed under the License is distributed on an
// "AS IS" BASIS, WITHOUT WARRANTIES OR CONDITIONS OF ANY
// KIND, either express or implied.  See the License for the
// specific language governing permissions and limitations
// under the License.

>>>>>>> 5236a930
use crate::Credential;
use async_trait::async_trait;
use reqsign_core::{Context, ProvideCredential, ProvideCredentialChain, Result};

/// Default loader for Tencent COS.
///
/// This loader will try to load credentials in the following order:
/// 1. From environment variables
/// 2. From AssumeRoleWithWebIdentity
#[derive(Debug)]
pub struct DefaultCredentialProvider {
    chain: ProvideCredentialChain<Credential>,
}

impl Default for DefaultCredentialProvider {
    fn default() -> Self {
        Self::new()
    }
}

impl DefaultCredentialProvider {
    /// Create a builder to configure the default credential chain.
    pub fn builder() -> DefaultCredentialProviderBuilder {
        DefaultCredentialProviderBuilder::default()
    }

    /// Create a new DefaultCredentialProvider using the default chain.
    pub fn new() -> Self {
        Self::builder().build()
    }

    /// Create with a custom credential chain.
    pub fn with_chain(chain: ProvideCredentialChain<Credential>) -> Self {
        Self { chain }
    }

    /// Add a credential provider to the front of the default chain.
    ///
    /// This allows adding a high-priority credential source that will be tried
    /// before all other providers in the default chain.
    ///
    /// # Example
    ///
    /// ```no_run
    /// use reqsign_tencent_cos::{DefaultCredentialProvider, StaticCredentialProvider};
    ///
    /// let provider = DefaultCredentialProvider::new()
    ///     .push_front(StaticCredentialProvider::new("secret_id", "secret_key"));
    /// ```
    pub fn push_front(
        mut self,
        provider: impl ProvideCredential<Credential = Credential> + 'static,
    ) -> Self {
        self.chain = self.chain.push_front(provider);
        self
    }
}

/// Builder for `DefaultCredentialProvider`.
///
/// - Use `configure_*` to customize a provider.
/// - Use `disable_*(bool)` to disable (true) or ensure enabled (false).
/// - Call `build()` to construct the provider in the default order.
#[derive(Default)]
pub struct DefaultCredentialProviderBuilder {
    env: Option<EnvCredentialProvider>,
    assume_role: Option<AssumeRoleWithWebIdentityCredentialProvider>,
}

impl DefaultCredentialProviderBuilder {
    /// Create a new builder with default state.
    pub fn new() -> Self {
        Self::default()
    }

    /// Configure the environment credential provider.
    pub fn configure_env<F>(mut self, f: F) -> Self
    where
        F: FnOnce(EnvCredentialProvider) -> EnvCredentialProvider,
    {
        let p = self.env.take().unwrap_or_default();
        self.env = Some(f(p));
        self
    }

    /// Disable (true) or ensure enabled (false) the environment provider.
    pub fn disable_env(mut self, disable: bool) -> Self {
        if disable {
            self.env = None;
        } else if self.env.is_none() {
            self.env = Some(EnvCredentialProvider::new());
        }
        self
    }

    /// Configure the web-identity assume-role credential provider.
    pub fn configure_assume_role<F>(mut self, f: F) -> Self
    where
        F: FnOnce(AssumeRoleWithWebIdentityCredentialProvider) ->
            AssumeRoleWithWebIdentityCredentialProvider,
    {
        let p = self
            .assume_role
            .take()
            .unwrap_or_default();
        self.assume_role = Some(f(p));
        self
    }

    /// Disable (true) or ensure enabled (false) the web-identity assume-role provider.
    pub fn disable_assume_role(mut self, disable: bool) -> Self {
        if disable {
            self.assume_role = None;
        } else if self.assume_role.is_none() {
            self.assume_role = Some(AssumeRoleWithWebIdentityCredentialProvider::new());
        }
        self
    }

    /// Build the `DefaultCredentialProvider` with the configured options.
    pub fn build(self) -> DefaultCredentialProvider {
        let mut chain = ProvideCredentialChain::new();
        if let Some(p) = self.env {
            chain = chain.push(p);
        } else {
            chain = chain.push(EnvCredentialProvider::new());
        }
        if let Some(p) = self.assume_role {
            chain = chain.push(p);
        } else {
            chain = chain.push(AssumeRoleWithWebIdentityCredentialProvider::new());
        }

        DefaultCredentialProvider::with_chain(chain)
    }
}

#[async_trait]
impl ProvideCredential for DefaultCredentialProvider {
    type Credential = Credential;

    async fn provide_credential(&self, ctx: &Context) -> Result<Option<Self::Credential>> {
        self.chain.provide_credential(ctx).await
    }
}

#[cfg(test)]
mod tests {
    use super::*;
    use crate::constants::*;
    use reqsign_core::{OsEnv, StaticEnv};
    use reqsign_file_read_tokio::TokioFileRead;
    use reqsign_http_send_reqwest::ReqwestHttpSend;
    use std::collections::HashMap;

    #[tokio::test]
    async fn test_default_loader_without_env() {
        let ctx = Context::new()
            .with_file_read(TokioFileRead)
            .with_http_send(ReqwestHttpSend::default())
            .with_env(OsEnv);
        let ctx = ctx.with_env(StaticEnv {
            home_dir: None,
            envs: HashMap::new(),
        });

        let loader = DefaultCredentialProvider::new();
        let credential = loader.provide_credential(&ctx).await.unwrap();

        assert!(credential.is_none());
    }

    #[tokio::test]
    async fn test_default_loader_with_env() {
        let ctx = Context::new()
            .with_file_read(TokioFileRead)
            .with_http_send(ReqwestHttpSend::default())
            .with_env(OsEnv);
        let ctx = ctx.with_env(StaticEnv {
            home_dir: None,
            envs: HashMap::from_iter([
                (TENCENTCLOUD_SECRET_ID.to_string(), "secret_id".to_string()),
                (
                    TENCENTCLOUD_SECRET_KEY.to_string(),
                    "secret_key".to_string(),
                ),
            ]),
        });

        let loader = DefaultCredentialProvider::new();
        let credential = loader.provide_credential(&ctx).await.unwrap().unwrap();

        assert_eq!("secret_id", credential.secret_id);
        assert_eq!("secret_key", credential.secret_key);
    }

    #[tokio::test]
    async fn test_default_loader_with_security_token() {
        let ctx = Context::new()
            .with_file_read(TokioFileRead)
            .with_http_send(ReqwestHttpSend::default())
            .with_env(OsEnv);
        let ctx = ctx.with_env(StaticEnv {
            home_dir: None,
            envs: HashMap::from_iter([
                (TKE_SECRET_ID.to_string(), "secret_id".to_string()),
                (TKE_SECRET_KEY.to_string(), "secret_key".to_string()),
                (TENCENTCLOUD_TOKEN.to_string(), "security_token".to_string()),
            ]),
        });

        let loader = DefaultCredentialProvider::new();
        let credential = loader.provide_credential(&ctx).await.unwrap().unwrap();

        assert_eq!("secret_id", credential.secret_id);
        assert_eq!("secret_key", credential.secret_key);
        assert_eq!("security_token", credential.security_token.unwrap());
    }
}<|MERGE_RESOLUTION|>--- conflicted
+++ resolved
@@ -1,8 +1,3 @@
-<<<<<<< HEAD
-use crate::provide_credential::{
-    AssumeRoleWithWebIdentityCredentialProvider, EnvCredentialProvider,
-};
-=======
 // Licensed to the Apache Software Foundation (ASF) under one
 // or more contributor license agreements.  See the NOTICE file
 // distributed with this work for additional information
@@ -20,7 +15,9 @@
 // specific language governing permissions and limitations
 // under the License.
 
->>>>>>> 5236a930
+use crate::provide_credential::{
+    AssumeRoleWithWebIdentityCredentialProvider, EnvCredentialProvider,
+};
 use crate::Credential;
 use async_trait::async_trait;
 use reqsign_core::{Context, ProvideCredential, ProvideCredentialChain, Result};
