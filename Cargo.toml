[package]
authors = ["Xuanwo <github@xuanwo.io>"]
categories = ["command-line-utilities", "web-programming"]
description = "Signing requests for cloud services without heavy SDKs"
documentation = "https://docs.rs/reqsign"
edition = "2021"
license = "Apache-2.0"
name = "reqsign"
version = "0.0.0"

[[bench]]
harness = false
name = "aws"

[dependencies]
anyhow = "1"
async-trait = "0.1"
dirs = "4"
hex = "0.4"
hmac = "0.12"
http = "0.2"
log = "0.4"
once_cell = "1"
reqwest = "0.11"
roxmltree = "0.14"
rust-ini = "0.18"
sha2 = "0.10"
time = { version = "0.3", features = ["formatting", "parsing", "macros"] }
tokio = { version = "1.17", features = ["full"] }
<<<<<<< HEAD
base64 = "0.13"
=======
form_urlencoded = "1"
percent-encoding = "2"

>>>>>>> 033c854a
[dev-dependencies]
aws-sigv4 = "0.8"
criterion = { version = "0.3", features = ["async_tokio", "html_reports"] }
env_logger = "0.9"
temp-env = "0.2"<|MERGE_RESOLUTION|>--- conflicted
+++ resolved
@@ -27,13 +27,10 @@
 sha2 = "0.10"
 time = { version = "0.3", features = ["formatting", "parsing", "macros"] }
 tokio = { version = "1.17", features = ["full"] }
-<<<<<<< HEAD
 base64 = "0.13"
-=======
 form_urlencoded = "1"
 percent-encoding = "2"
 
->>>>>>> 033c854a
 [dev-dependencies]
 aws-sigv4 = "0.8"
 criterion = { version = "0.3", features = ["async_tokio", "html_reports"] }
