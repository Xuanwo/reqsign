use std::env;
use std::{collections::HashMap, fs};

/// Config carries all the configuration for Azure Storage services.
#[derive(Clone, Default)]
#[cfg_attr(test, derive(Debug))]
pub struct Config {
    /// `account_name` will be loaded from
    ///
    /// - this field if it's `is_some`
    pub account_name: Option<String>,
    /// `account_key` will be loaded from
    ///
    /// - this field if it's `is_some`
    pub account_key: Option<String>,
    /// `sas_token` will be loaded from
    ///
    /// - this field if it's `is_some`
    pub sas_token: Option<String>,
    /// Specifies the object id associated with a user assigned managed service identity resource
    ///
    /// The values of client_id and msi_res_id are discarded
    ///
    /// This is part of use AAD(Azure Active Directory) authenticate on Azure VM
    pub object_id: Option<String>,
    /// Specifies the application id (client id) associated with a user assigned managed service identity resource
    ///
    /// The values of object_id and msi_res_id are discarded
    /// - cnv value: [`AZURE_CLIENT_ID`]
    ///
    /// This is part of use AAD(Azure Active Directory) authenticate on Azure VM
    pub client_id: Option<String>,
    /// Specifies the ARM resource id of the user assigned managed service identity resource
    ///
    /// The values of object_id and client_id are discarded
    ///
    /// This is part of use AAD(Azure Active Directory) authenticate on Azure VM
    pub msi_res_id: Option<String>,
    /// Specifies the header that should be used to retrieve the access token.
    ///
    /// This header mitigates server-side request forgery (SSRF) attacks.
    ///
    /// This is part of use AAD(Azure Active Directory) authenticate on Azure VM
    pub msi_secret: Option<String>,
    /// Specifies the endpoint from which the identity should be retrieved.
    ///
    /// If not specified, the default endpoint of `http://169.254.169.254/metadata/identity/oauth2/token` will be used.
    ///
    /// This is part of use AAD(Azure Active Directory) authenticate on Azure VM
    pub endpoint: Option<String>,
<<<<<<< HEAD
    /// `azure_federated_token` value will be loaded from:
    ///
    /// - this field if it's `is_some`
    /// - env value: [`AZURE_FEDERATED_TOKEN`]
    /// - profile config: `azure_federated_token_file`
    pub azure_federated_token: Option<String>,
    /// `azure_federated_token_file` value will be loaded from:
    ///
    /// - this field if it's `is_some`
    /// - env value: [`AZURE_FEDERATED_TOKEN_FILE`]
    /// - profile config: `azure_federated_token_file`
    pub azure_federated_token_file: Option<String>,
    /// `azure_tenant_id_env_key` value will be loaded from:
    ///
    /// - this field if it's `is_some`
    /// - env value: [`AZURE_TENANT_ID_ENV_KEY`]
    /// - profile config: `azure_tenant_id_env_key`
    pub azure_tenant_id_env_key: Option<String>,
=======
    /// `federated_token` value will be loaded from:
    ///
    /// - this field if it's `is_some`
    /// - env value: [`AZURE_FEDERATED_TOKEN`]
    /// - profile config: `federated_toen_file`
    pub federated_token: Option<String>,
    /// `tenant_id` value will be loaded from:
    ///
    /// - this field if it's `is_some`
    /// - env value: [`AZURE_TENANT_ID`]
    /// - profile config: `tenant_id`
    pub tenant_id: Option<String>,
    /// `authority_host` value will be loaded from:
    ///
    /// - this field if it's `is_some`
    /// - env value: [`AZURE_AUTHORITY_HOST`]
    /// - profile config: `authority_host`
    pub authority_host: Option<String>,
}

pub const AZURE_FEDERATED_TOKEN: &str = "AZURE_FEDERATED_TOKEN";
pub const AZURE_FEDERATED_TOKEN_FILE: &str = "AZURE_FEDERATED_TOKEN_FILE";
pub const AZURE_TENANT_ID: &str = "AZURE_TENANT_ID";
pub const AZURE_CLIENT_ID: &str = "AZURE_CLIENT_ID";
pub const AZURE_AUTHORITY_HOST: &str = "AZURE_AUTHORITY_HOST";
const AZURE_PUBLIC_CLOUD: &str = "https://login.microsoftonline.com";

impl Config {
    /// Load config from env.
    pub fn from_env(mut self) -> Self {
        let envs = env::vars().collect::<HashMap<_, _>>();

        // federated_token can be loaded from both `AZURE_FEDERATED_TOKEN` and `AZURE_FEDERATED_TOKEN_FILE`.
        if let Some(v) = envs.get(AZURE_FEDERATED_TOKEN_FILE) {
            self.federated_token = Some(fs::read_to_string(v).unwrap_or_default());
        }

        if let Some(v) = envs.get(AZURE_FEDERATED_TOKEN) {
            self.federated_token = Some(v.to_string());
        }

        if let Some(v) = envs.get(AZURE_TENANT_ID) {
            self.tenant_id = Some(v.to_string());
        }

        if let Some(v) = envs.get(AZURE_CLIENT_ID) {
            self.client_id = Some(v.to_string());
        }

        if let Some(v) = envs.get(AZURE_AUTHORITY_HOST) {
            self.authority_host = Some(v.to_string());
        } else {
            self.authority_host = Some(AZURE_PUBLIC_CLOUD.to_string());
        }

        self
    }
>>>>>>> 31697b5e
}<|MERGE_RESOLUTION|>--- conflicted
+++ resolved
@@ -48,26 +48,6 @@
     ///
     /// This is part of use AAD(Azure Active Directory) authenticate on Azure VM
     pub endpoint: Option<String>,
-<<<<<<< HEAD
-    /// `azure_federated_token` value will be loaded from:
-    ///
-    /// - this field if it's `is_some`
-    /// - env value: [`AZURE_FEDERATED_TOKEN`]
-    /// - profile config: `azure_federated_token_file`
-    pub azure_federated_token: Option<String>,
-    /// `azure_federated_token_file` value will be loaded from:
-    ///
-    /// - this field if it's `is_some`
-    /// - env value: [`AZURE_FEDERATED_TOKEN_FILE`]
-    /// - profile config: `azure_federated_token_file`
-    pub azure_federated_token_file: Option<String>,
-    /// `azure_tenant_id_env_key` value will be loaded from:
-    ///
-    /// - this field if it's `is_some`
-    /// - env value: [`AZURE_TENANT_ID_ENV_KEY`]
-    /// - profile config: `azure_tenant_id_env_key`
-    pub azure_tenant_id_env_key: Option<String>,
-=======
     /// `federated_token` value will be loaded from:
     ///
     /// - this field if it's `is_some`
@@ -93,6 +73,9 @@
 pub const AZURE_TENANT_ID: &str = "AZURE_TENANT_ID";
 pub const AZURE_CLIENT_ID: &str = "AZURE_CLIENT_ID";
 pub const AZURE_AUTHORITY_HOST: &str = "AZURE_AUTHORITY_HOST";
+const AZBLOB_ENDPOINT: &str = "AZBLOB_ENDPOINT";
+const AZBLOB_ACCOUNT_KEY: &str = "AZBLOB_ACCOUNT_KEY";
+const AZBLOB_ACCOUNT_NAME: &str = "AZBLOB_ACCOUNT_NAME";
 const AZURE_PUBLIC_CLOUD: &str = "https://login.microsoftonline.com";
 
 impl Config {
@@ -117,6 +100,18 @@
             self.client_id = Some(v.to_string());
         }
 
+        if let Some(v) = envs.get(AZBLOB_ENDPOINT) {
+            self.endpoint = Some(v.to_string());
+        }
+
+        if let Some(v) = envs.get(AZBLOB_ACCOUNT_KEY) {
+            self.account_key = Some(v.to_string());
+        }
+
+        if let Some(v) = envs.get(AZBLOB_ACCOUNT_NAME) {
+            self.account_name = Some(v.to_string());
+        }
+
         if let Some(v) = envs.get(AZURE_AUTHORITY_HOST) {
             self.authority_host = Some(v.to_string());
         } else {
@@ -125,5 +120,4 @@
 
         self
     }
->>>>>>> 31697b5e
 }