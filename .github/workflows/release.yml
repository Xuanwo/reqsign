--- conflicted
+++ resolved
@@ -36,22 +36,9 @@
     needs: check-version
     if: needs.check-version.outputs.is_prerelease == 'false'
     steps:
-<<<<<<< HEAD
-      - uses: actions/checkout@v4
+      - uses: actions/checkout@v5
       - run: cargo publish -p reqsign-core
-=======
-      - uses: actions/checkout@v5
-      - run: |
-          cargo publish -p reqsign-core 2>&1 | tee /tmp/publish.log || {
-            if grep -q "already uploaded" /tmp/publish.log || grep -q "already exists" /tmp/publish.log; then
-              echo "::warning::reqsign-core version already published, skipping"
-              exit 0
-            else
-              echo "::error::Failed to publish reqsign-core"
-              exit 1
-            fi
-          }
->>>>>>> dd8e582f
+
 
   # Phase 2: Publish context and service crates (depend on core)
   publish-dependencies:
@@ -73,22 +60,9 @@
           - reqsign-oracle
           - reqsign-tencent-cos
     steps:
-<<<<<<< HEAD
-      - uses: actions/checkout@v4
+      - uses: actions/checkout@v5
       - run: cargo publish -p ${{ matrix.package }}
-=======
-      - uses: actions/checkout@v5
-      - run: |
-          cargo publish -p ${{ matrix.package }} 2>&1 | tee /tmp/publish.log || {
-            if grep -q "already uploaded" /tmp/publish.log || grep -q "already exists" /tmp/publish.log; then
-              echo "::warning::${{ matrix.package }} version already published, skipping"
-              exit 0
-            else
-              echo "::error::Failed to publish ${{ matrix.package }}"
-              exit 1
-            fi
-          }
->>>>>>> dd8e582f
+
 
   # Phase 3: Publish main crate (depends on all others)
   publish-reqsign:
@@ -97,19 +71,5 @@
     needs: [check-version, publish-dependencies]
     if: needs.check-version.outputs.is_prerelease == 'false'
     steps:
-<<<<<<< HEAD
-      - uses: actions/checkout@v4
-      - run: cargo publish -p reqsign
-=======
       - uses: actions/checkout@v5
-      - run: |
-          cargo publish -p reqsign 2>&1 | tee /tmp/publish.log || {
-            if grep -q "already uploaded" /tmp/publish.log || grep -q "already exists" /tmp/publish.log; then
-              echo "::warning::reqsign version already published, skipping"
-              exit 0
-            else
-              echo "::error::Failed to publish reqsign"
-              exit 1
-            fi
-          }
->>>>>>> dd8e582f
+      - run: cargo publish -p reqsign